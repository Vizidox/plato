"""Main module to instantiate Flask app.

Either create a Flask run configuration on this module or set up to run it locally with main.

"""

from micro_templating.flask_app import create_app
from micro_templating.settings import WORKING_DB_URL, AUTH_SERVER, PROJECT_NAME, PROJECT_VERSION,\
    SWAGGER_AUTH_CLIENT_SECRET, SWAGGER_AUTH_CLIENT, CLIENT_ID, SWAGGER_AUTH_SCOPE, S3_BUCKET, TEMPLATE_DIRECTORY,\
    AUTH_SERVER_ORIGIN
<<<<<<< HEAD
from micro_templating.setup_util import setup_authenticator, create_template_environment, load_templates

authenticator = setup_authenticator(AUTH_SERVER, CLIENT_ID, AUTH_SERVER_ORIGIN)
template_environment = create_template_environment(TEMPLATE_DIRECTORY)
app = create_app(project_name=PROJECT_NAME, project_version=PROJECT_VERSION,
                 db_url=WORKING_DB_URL,
=======
from micro_templating.setup_util import setup_authenticator, setup_jinja_environment, setup_swagger_ui

authenticator = setup_authenticator(AUTH_SERVER, CLIENT_ID, AUTH_SERVER_ORIGIN)
template_environment = setup_jinja_environment(S3_BUCKET, TEMPLATE_DIRECTORY)
swagger_ui_config = setup_swagger_ui(PROJECT_NAME, PROJECT_VERSION,
                                     AUTH_SERVER_ORIGIN,
                                     SWAGGER_AUTH_SCOPE,
                                     default_swagger_client=SWAGGER_AUTH_CLIENT,
                                     default_swagger_secret=SWAGGER_AUTH_CLIENT_SECRET)
app = create_app(db_url=WORKING_DB_URL,
>>>>>>> f20bd875
                 authenticator=authenticator,
                 template_static_directory=f"{TEMPLATE_DIRECTORY}/static",
                 jinja_env=template_environment,
                 swagger_ui_config=swagger_ui_config
                 )

# in app-context setups
with app.app_context():
    load_templates(S3_BUCKET, TEMPLATE_DIRECTORY)

if __name__ == '__main__':
    app.run()<|MERGE_RESOLUTION|>--- conflicted
+++ resolved
@@ -8,25 +8,16 @@
 from micro_templating.settings import WORKING_DB_URL, AUTH_SERVER, PROJECT_NAME, PROJECT_VERSION,\
     SWAGGER_AUTH_CLIENT_SECRET, SWAGGER_AUTH_CLIENT, CLIENT_ID, SWAGGER_AUTH_SCOPE, S3_BUCKET, TEMPLATE_DIRECTORY,\
     AUTH_SERVER_ORIGIN
-<<<<<<< HEAD
-from micro_templating.setup_util import setup_authenticator, create_template_environment, load_templates
+from micro_templating.setup_util import setup_authenticator, create_template_environment, load_templates, setup_swagger_ui
 
 authenticator = setup_authenticator(AUTH_SERVER, CLIENT_ID, AUTH_SERVER_ORIGIN)
 template_environment = create_template_environment(TEMPLATE_DIRECTORY)
-app = create_app(project_name=PROJECT_NAME, project_version=PROJECT_VERSION,
-                 db_url=WORKING_DB_URL,
-=======
-from micro_templating.setup_util import setup_authenticator, setup_jinja_environment, setup_swagger_ui
-
-authenticator = setup_authenticator(AUTH_SERVER, CLIENT_ID, AUTH_SERVER_ORIGIN)
-template_environment = setup_jinja_environment(S3_BUCKET, TEMPLATE_DIRECTORY)
 swagger_ui_config = setup_swagger_ui(PROJECT_NAME, PROJECT_VERSION,
                                      AUTH_SERVER_ORIGIN,
                                      SWAGGER_AUTH_SCOPE,
                                      default_swagger_client=SWAGGER_AUTH_CLIENT,
                                      default_swagger_secret=SWAGGER_AUTH_CLIENT_SECRET)
 app = create_app(db_url=WORKING_DB_URL,
->>>>>>> f20bd875
                  authenticator=authenticator,
                  template_static_directory=f"{TEMPLATE_DIRECTORY}/static",
                  jinja_env=template_environment,
