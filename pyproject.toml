[tool.poetry]
<<<<<<< HEAD
name = "micro-templating"
version = "2.0.0-dev"
=======
name = "plato-api"
version = "1.3.0-dev"
>>>>>>> 5e231e10
description = "Templating as a microservice"
authors = ["Tiago Santos <tiago.santos@vizidox.com>"]

[tool.poetry.dependencies]
python = "^3.7"

flasgger = "0.9.4"
flask = "1.1.2"
Flask-Cors="3.0.8"
gunicorn="20.0.4"
meinheld="1.0.2"

# auth
python-jose="3.1.0"

# S3
smart-open={version="2.0.0", extras=["aws"]}

# settings
python-dotenv="0.13.0"
tomlkit="~0.5"

# Database
SQLAlchemy = {version="~1.3", extras=["postgresql_psycopg2binary"]}
Flask-SQLAlchemy="~2.4"
Flask-Migrate="2.5.3"

#HTTP
accept-types="0.4.1"

# Templating
WeasyPrint="51"
qrcode={ version = "6.1", extras=["pil"] }
babel="2.8.0"
num2words="0.5.10"

[tool.poetry.dev-dependencies]
pytest="~5.4"
pytest-cov="2.10.1"
moto="1.3.14"
testcontainers = "3.0.3"
blinker="1.4"
PyMuPDF="1.16.18"

[build-system]
requires = ["poetry>=1.0"]
build-backend = "poetry.masonry.api"<|MERGE_RESOLUTION|>--- conflicted
+++ resolved
@@ -1,11 +1,6 @@
 [tool.poetry]
-<<<<<<< HEAD
-name = "micro-templating"
+name = "plato-api"
 version = "2.0.0-dev"
-=======
-name = "plato-api"
-version = "1.3.0-dev"
->>>>>>> 5e231e10
 description = "Templating as a microservice"
 authors = ["Tiago Santos <tiago.santos@vizidox.com>"]
 
