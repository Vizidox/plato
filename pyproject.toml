[tool.poetry]
name = "micro-templating"
<<<<<<< HEAD
version = "1.2.0-dev"
=======
version = "1.1.1"
>>>>>>> 79d53964
description = "Templating as a microservice"
authors = ["Tiago Santos <tiago.santos@vizidox.com>"]

[tool.poetry.dependencies]
python = "^3.7"

flasgger = "0.9.4"
flask = "1.1.2"
Flask-Cors="3.0.8"
gunicorn="20.0.4"
meinheld="1.0.1"

# auth
python-jose="3.1.0"

# S3
smart-open={version="2.0.0", extras=["aws"]}

# settings
python-dotenv="0.13.0"
tomlkit="0.5.8"

# Database
SQLAlchemy = {version="1.3.16", extras=["postgresql_psycopg2binary"]}
Flask-SQLAlchemy="2.4.1"
Flask-Migrate="2.5.3"

#HTTP
accept-types="0.4.1"

# Templating
WeasyPrint="51"
qrcode={ version = "6.1", extras=["pil"] }
babel="2.8.0"
num2words="0.5.10"

[tool.poetry.dev-dependencies]
pytest="5.4.1"
pytest-cov="2.8.1"
moto="1.3.14"
testcontainers = "3.0.0"
blinker="1.4"
PyMuPDF="1.16.18"

[build-system]
requires = ["poetry>=1.0"]
build-backend = "poetry.masonry.api"<|MERGE_RESOLUTION|>--- conflicted
+++ resolved
@@ -1,10 +1,6 @@
 [tool.poetry]
 name = "micro-templating"
-<<<<<<< HEAD
 version = "1.2.0-dev"
-=======
-version = "1.1.1"
->>>>>>> 79d53964
 description = "Templating as a microservice"
 authors = ["Tiago Santos <tiago.santos@vizidox.com>"]
 
