--- conflicted
+++ resolved
@@ -361,7 +361,6 @@
         except ValidationError as ve:
             return jsonify({"message": invalid_compose_json.format(ve.message)}), 400
 
-<<<<<<< HEAD
     @app.route("/template/<string:template_id>/update", methods=['PUT'])
     def update_template(template_id: str):
         """
@@ -453,7 +452,7 @@
             return jsonify({"message": invalid_directory_structure}), 400
 
         return jsonify(TemplateDetailView.view_from_template(template)._asdict())
-=======
+
     def _save_and_validate_zipfile() -> (bool, str):
         """
         Saves in tmp directory and checks if file is a ZIP file. Returns a boolean that indicates if the
@@ -466,5 +465,4 @@
         zip_file.save(f"/tmp/{zip_file_name}.zip")
         is_zipfile = zipfile.is_zipfile(zip_file)
 
-        return is_zipfile, zip_file_name
->>>>>>> b012dc79
+        return is_zipfile, zip_file_name