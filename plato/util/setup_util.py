import os

from plato.db.models import Template
from typing import Dict, Any
from jinja2 import Environment as JinjaEnv, FileSystemLoader, select_autoescape
import pathlib
import shutil
from plato.compose import FILTERS
from .file_util import compute_s3_template_path, compute_s3_base_static_path
from .s3_bucket_util import get_file_s3, NoIndexTemplateFound


def write_files(files: Dict[str, Any], target_directory: str) -> None:
    """
    Write files to a target directory

    Args:
        files (Dict[str, Any]): a dict representing files needing to be written in the target directory
            with key as the file url and the value as file content
        target_directory (str): the directory all the files will reside in
    """
    for key, content in files.items():
        path = pathlib.Path(f"{target_directory}/{key}")
        path.parent.mkdir(parents=True, exist_ok=True)
        with open(path, mode="wb") as file:
            file.write(content)


def load_templates(s3_bucket: str, target_directory: str, s3_template_directory: str) -> None:
    """
    Gets templates from the AWS S3 bucket which are associated with ones available in the DB.
    Expected directory structure is {s3_template_directory}/{template_id}

    Args:
        s3_bucket: AWS S3 Bucket where the templates are
        target_directory: Target directory to store the templates in
        s3_template_directory: Base directory for S3 Bucket
    """
    old_templates_path = pathlib.Path(target_directory)
    if old_templates_path.exists():
        shutil.rmtree(old_templates_path)

    templates = Template.query.with_entities(Template.id).all()

<<<<<<< HEAD
    static_folder = compute_s3_base_static_path(s3_template_directory)
    files = get_file_s3(bucket_name=s3_bucket, url=static_folder, s3_template_directory=s3_template_directory)
    write_files(files=files, target_directory=target_directory)
=======
    # get static files
    static_folder = f"{s3_template_directory}/static"
    static_files = get_file_s3(bucket_name=s3_bucket, url=static_folder, s3_template_directory=s3_template_directory)
    write_files(files=static_files, target_directory=target_directory)
>>>>>>> 81f3ab92

    for template in templates:
        template_path = compute_s3_template_path(s3_template_directory, template.id)

        # get template content
        template_files = get_file_s3(bucket_name=s3_bucket, url=template_path,
                                     s3_template_directory=s3_template_directory)
        if not template_files:
            raise NoIndexTemplateFound(template.id)
        write_files(files=template_files, target_directory=target_directory)


def create_template_environment(template_directory_path: str) -> JinjaEnv:
    """
    Setup jinja2 templating engine from a given directory path.
    Also adds all available filters to the JinjaEnv, which are available to be directly used within the template HTML files.
    Example usage of filter: {{ p.date | filter_function(args) }}

    Args:
        template_directory_path: Path to the directory where templates are stored

    Returns:
        JinjaEnv: Jinja2 Environment with templating
    """
    env = JinjaEnv(
        loader=FileSystemLoader(f"{template_directory_path}/templates"),
        autoescape=select_autoescape(["html", "xml"])
    )
    env.filters.update({filter_.__name__: filter_ for filter_ in FILTERS})
    return env


def setup_swagger_ui(project_name: str, project_version: str) -> dict:
    """
    Configurations to be used on the Swagger-ui page.

    Args:
        project_name: The project name to be displayed
        project_version: The project version to be displayed
    Returns:
        dict: The swagger ui configuration to be used with Flasgger
    """
    swagger_ui_config = {
        'title': project_name,
        'version': project_version,
        'uiversion': 3,
        'swagger': '2.0',
        'favicon': "/static/favicon-32x32.png",
        'swagger_ui_css': "/static/swagger-ui.css",
        'swagger_ui_standalone_preset_js': '/static/swagger-ui-standalone-preset.js',
        'description': ''
    }

    return swagger_ui_config


def inside_container():
    """
    Returns true if we are running inside a container.
    Copied from testcontainers library as testcontainers are a dev dependency.

    https://github.com/docker/docker/blob/a9fa38b1edf30b23cae3eade0be48b3d4b1de14b/daemon/initlayer/setup_unix.go#L25
    """
    return os.path.exists('/.dockerenv')<|MERGE_RESOLUTION|>--- conflicted
+++ resolved
@@ -42,16 +42,10 @@
 
     templates = Template.query.with_entities(Template.id).all()
 
-<<<<<<< HEAD
+    # get static files
     static_folder = compute_s3_base_static_path(s3_template_directory)
-    files = get_file_s3(bucket_name=s3_bucket, url=static_folder, s3_template_directory=s3_template_directory)
-    write_files(files=files, target_directory=target_directory)
-=======
-    # get static files
-    static_folder = f"{s3_template_directory}/static"
     static_files = get_file_s3(bucket_name=s3_bucket, url=static_folder, s3_template_directory=s3_template_directory)
     write_files(files=static_files, target_directory=target_directory)
->>>>>>> 81f3ab92
 
     for template in templates:
         template_path = compute_s3_template_path(s3_template_directory, template.id)
